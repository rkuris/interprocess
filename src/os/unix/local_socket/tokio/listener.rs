use {
    super::{super::local_socket_name_to_ud_socket_path, LocalSocketStream},
    crate::{local_socket::ToLocalSocketName, os::unix::udsocket::tokio::UdStreamListener},
    std::{
        fmt::{self, Debug, Formatter},
        io,
        os::unix::io::AsRawFd,
        os::fd::FromRawFd,
    },

};

pub struct LocalSocketListener(UdStreamListener);
impl LocalSocketListener {
    pub fn bind<'a>(name: impl ToLocalSocketName<'a>) -> io::Result<Self> {
        let path = local_socket_name_to_ud_socket_path(name.to_local_socket_name()?)?;
        let inner = UdStreamListener::bind(path)?;
        Ok(Self(inner))
    }
    pub async fn accept(&self) -> io::Result<LocalSocketStream> {
        let inner = self.0.accept().await?;
        Ok(LocalSocketStream(inner))
    }
}
impl From<UdStreamListener> for LocalSocketListener {
    #[inline]
    fn from(inner: UdStreamListener) -> Self {
        Self(inner)
    }
}
impl Debug for LocalSocketListener {
    fn fmt(&self, f: &mut Formatter<'_>) -> fmt::Result {
        f.debug_struct("LocalSocketListener")
            .field("fd", &self.0.as_raw_fd())
            .finish()
    }
}
<<<<<<< HEAD
multimacro! {
    LocalSocketListener,
    forward_as_handle(unix),
    forward_try_handle(UdStreamListener, unix),
}
=======
impl AsRawFd for LocalSocketListener {
    fn as_raw_fd(&self) -> i32 {
        self.inner.as_raw_fd()
    }
}

impl FromRawFd for LocalSocketListener {
    unsafe fn from_raw_fd(fd: i32) -> Self {
        Self {
            inner: unsafe { UdStreamListener::from_raw_fd(fd).expect("from_raw_fd failed") },
        }
    }
}
>>>>>>> 698975a6
<|MERGE_RESOLUTION|>--- conflicted
+++ resolved
@@ -35,17 +35,10 @@
             .finish()
     }
 }
-<<<<<<< HEAD
 multimacro! {
     LocalSocketListener,
     forward_as_handle(unix),
     forward_try_handle(UdStreamListener, unix),
-}
-=======
-impl AsRawFd for LocalSocketListener {
-    fn as_raw_fd(&self) -> i32 {
-        self.inner.as_raw_fd()
-    }
 }
 
 impl FromRawFd for LocalSocketListener {
@@ -55,4 +48,3 @@
         }
     }
 }
->>>>>>> 698975a6
