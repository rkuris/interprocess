//! Methods and trait implementations for `PipeStream`.

use super::{
    limbo::{send_off, Corpse},
    *,
};
use crate::{
    os::windows::{
        downgrade_poll_eof,
        named_pipe::{
            connect_without_waiting, path_conversion,
            stream::{block_for_server, has_msg_boundaries_from_sys, hget, is_server_from_sys, WaitTimeout},
            MaybeArc, NeedsFlushVal, PipeMode, PmtNotNone, LIMBO_ERR, REBURY_ERR,
        },
        winprelude::*,
        FileHandle,
    },
    UnpinExt,
};
use std::{
    ffi::OsStr,
    fmt::{self, Debug, DebugStruct, Formatter},
    future::{self, Future},
    mem::{ManuallyDrop, MaybeUninit},
    pin::Pin,
    sync::MutexGuard,
    task::{ready, Context, Poll},
};
use tokio::{
    io::{AsyncRead as TokioAsyncRead, AsyncWrite as TokioAsyncWrite, ReadBuf as TokioReadBuf},
    net::windows::named_pipe::{NamedPipeClient as TokioNPClient, NamedPipeServer as TokioNPServer},
};
<<<<<<< HEAD
use winapi::um::winbase::{
    GetNamedPipeClientProcessId, GetNamedPipeClientSessionId, GetNamedPipeServerProcessId, GetNamedPipeServerSessionId,
=======
use windows_sys::Win32::{
    Foundation::ERROR_MORE_DATA,
    System::Pipes::{
        GetNamedPipeClientProcessId, GetNamedPipeClientSessionId, GetNamedPipeServerProcessId,
        GetNamedPipeServerSessionId,
    },
>>>>>>> 2559b2d8
};

macro_rules! same_clsrv {
    ($nm:ident in $var:expr => $e:expr) => {
        match $var {
            InnerTokio::Server($nm) => $e,
            InnerTokio::Client($nm) => $e,
        }
    };
}

#[repr(transparent)]
struct AssertHandleSyncSend(HANDLE);
unsafe impl Sync for AssertHandleSyncSend {}
unsafe impl Send for AssertHandleSyncSend {}

impl RawPipeStream {
    fn new(inner: InnerTokio) -> Self {
        Self {
            inner: Some(inner),
            needs_flush: NeedsFlush::from(NeedsFlushVal::No),
            //recv_msg_state: Mutex::new(RecvMsgState::NotRecving),
        }
    }
    pub(crate) fn new_server(server: TokioNPServer) -> Self {
        Self::new(InnerTokio::Server(server))
    }
    fn new_client(client: TokioNPClient) -> Self {
        Self::new(InnerTokio::Client(client))
    }

    fn inner(&self) -> &InnerTokio {
        self.inner.as_ref().expect(LIMBO_ERR)
    }

    fn reap(&mut self) -> Corpse {
        self.inner.take().map(Corpse).expect(REBURY_ERR)
    }

    async fn wait_for_server(path: Vec<u16>) -> io::Result<Vec<u16>> {
        tokio::task::spawn_blocking(move || {
            block_for_server(&path, WaitTimeout::DEFAULT)?;
            Ok(path)
        })
        .await
        .expect("waiting for server panicked")
    }
    async fn connect(
        pipename: &OsStr,
        hostname: Option<&OsStr>,
        read: Option<PipeMode>,
        write: Option<PipeMode>,
    ) -> io::Result<Self> {
        // FIXME should probably upstream FILE_WRITE_ATTRIBUTES for PipeMode::Messages to Tokio

        let mut path = Some(path_conversion::convert_and_encode_path(pipename, hostname));
        let client = loop {
            match connect_without_waiting(path.as_ref().unwrap(), read, write, true) {
                Err(e) if e.kind() == io::ErrorKind::WouldBlock => {
                    let path_take = Self::wait_for_server(path.take().unwrap()).await?;
                    path = Some(path_take);
                }
                not_waiting => break not_waiting?,
            }
        };
        let client = unsafe { TokioNPClient::from_raw_handle(client.0.into_raw_handle())? };
        /* MESSAGE READING DISABLED
        if read == Some(PipeMode::Messages) {
            set_named_pipe_handle_state(client.as_handle(), Some(PIPE_READMODE_MESSAGE), None, None)?;
        }
        */
        Ok(Self::new_client(client))
    }

    fn poll_read_readbuf(&self, cx: &mut Context<'_>, buf: &mut TokioReadBuf<'_>) -> Poll<io::Result<()>> {
        loop {
            match same_clsrv!(x in self.inner() => x.try_read_buf(buf)) {
                Ok(..) => return Poll::Ready(Ok(())),
                Err(e) if e.kind() == io::ErrorKind::WouldBlock => {}
                Err(e) => return Poll::Ready(Err(e)),
            }
            ready!(same_clsrv!(x in self.inner() => x.poll_read_ready(cx)))?;
        }
    }

    fn poll_read_uninit(&self, cx: &mut Context<'_>, buf: &mut [MaybeUninit<u8>]) -> Poll<io::Result<usize>> {
        let mut readbuf = TokioReadBuf::uninit(buf);
        ready!(downgrade_poll_eof(self.poll_read_readbuf(cx, &mut readbuf)))?;
        Poll::Ready(Ok(readbuf.filled().len()))
    }

    fn poll_write(&self, cx: &mut Context<'_>, buf: &[u8]) -> Poll<io::Result<usize>> {
        loop {
            ready!(same_clsrv!(x in self.inner() => x.poll_write_ready(cx)))?;
            match same_clsrv!(x in self.inner() => x.try_write(buf)) {
                Err(e) if e.kind() == io::ErrorKind::WouldBlock => continue,
                els => {
                    self.needs_flush.mark_dirty();
                    return Poll::Ready(els);
                }
            }
        }
    }

    /* MESSAGE READING DISABLED
    fn poll_discard_msg(&self, cx: &mut Context<'_>) -> Poll<io::Result<()>> {
        let mut buf = [MaybeUninit::uninit(); DISCARD_BUF_SIZE];
        Poll::Ready(loop {
            match decode_eof(ready!(self.poll_read_uninit(cx, &mut buf))) {
                Ok(..) => break Ok(()),
                Err(e) if e.kind() == io::ErrorKind::BrokenPipe => break Ok(()),
                Err(e) if e.raw_os_error() == Some(ERROR_MORE_DATA as _) => {}
                Err(e) => break Err(e),
            }
        })
    }

    // TODO clarify in recvmsg that using different buffers across different polls of this function
    // that return Pending makes for unexpected behavior
    fn poll_recv_msg(
        &self,
        cx: &mut Context<'_>,
        buf: &mut MsgBuf<'_>,
        lock: Option<MutexGuard<'_, RecvMsgState>>,
    ) -> Poll<io::Result<RecvResult>> {
        let mut mode = 0;
        match decode_eof(get_named_pipe_handle_state(
            self.as_handle(),
            Some(&mut mode),
            None,
            None,
            None,
            None,
        )) {
            Err(e) if e.kind() == io::ErrorKind::BrokenPipe => return Poll::Ready(Ok(RecvResult::EndOfStream)),
            els => els,
        }?;
        eprintln!("DBG mode {:#x}", mode);
        let mut state = lock.unwrap_or_else(|| self.recv_msg_state.lock().unwrap());

        match &mut *state {
            RecvMsgState::NotRecving => {
                buf.set_fill(0);
                buf.has_msg = false;
                *state = RecvMsgState::Looping {
                    spilled: false,
                    partial: false,
                };
                self.poll_recv_msg(cx, buf, Some(state))
            }
            RecvMsgState::Looping { spilled, partial } => {
                let mut more_data = true;
                while more_data {
                    let slice = buf.unfilled_part();
                    if slice.is_empty() {
                        match buf.grow() {
                            Ok(()) => {
                                *spilled = true;
                                debug_assert!(!buf.unfilled_part().is_empty());
                            }
                            Err(e) => {
                                let qer = Ok(RecvResult::QuotaExceeded(e));
                                if more_data {
                                    // A partially successful partial read must result in the rest of the
                                    // message being discarded.
                                    *state = RecvMsgState::Discarding { result: qer };
                                    return self.poll_recv_msg(cx, buf, Some(state));
                                } else {
                                    *state = RecvMsgState::NotRecving;
                                    return Poll::Ready(qer);
                                }
                            }
                        }
                        continue;
                    }

                    let mut rslt = ready!(self.poll_read_uninit(cx, slice));
                    more_data = false;

                    if matches!(&rslt, Ok(0)) {
                        // FIXME Mio sometimes does broken pipe thunking (this is a bug that breaks
                        // zero-sized messages)
                        rslt = Err(io::Error::from(io::ErrorKind::BrokenPipe));
                    }
                    let incr = match decode_eof(rslt) {
                        Ok(incr) => incr,
                        Err(e) if e.raw_os_error() == Some(ERROR_MORE_DATA as _) => {
                            more_data = true;
                            *partial = true;
                            slice.len()
                        }
                        Err(e) if e.kind() == io::ErrorKind::BrokenPipe => {
                            buf.set_fill(0);
                            return Poll::Ready(Ok(RecvResult::EndOfStream));
                        }
                        Err(e) => {
                            return if *partial {
                                // This is irrelevant to normal operation of downstream
                                // programs, but still makes them easier to debug.
                                *state = RecvMsgState::Discarding { result: Err(e) };
                                self.poll_recv_msg(cx, buf, Some(state))
                            } else {
                                Poll::Ready(Err(e))
                            };
                        }
                    };
                    unsafe {
                        // SAFETY: this one is on Tokio
                        buf.advance_init_and_set_fill(buf.len_filled() + incr)
                    };
                }

                let ret = if *spilled { RecvResult::Spilled } else { RecvResult::Fit };
                *state = RecvMsgState::NotRecving;
                Poll::Ready(Ok(ret))
            }
            RecvMsgState::Discarding { result } => {
                let _ = ready!(self.poll_discard_msg(cx));
                let r = replace(result, Ok(RecvResult::EndOfStream)); // Silly little sentinel...
                *state = RecvMsgState::NotRecving; // ...gone, so very young.
                Poll::Ready(r)
            }
        }
    }
    */

    fn fill_fields<'a, 'b, 'c>(
        &self,
        dbst: &'a mut DebugStruct<'b, 'c>,
        readmode: Option<PipeMode>,
        writemode: Option<PipeMode>,
    ) -> &'a mut DebugStruct<'b, 'c> {
        let (tokio_object, is_server) = match self.inner() {
            InnerTokio::Server(s) => (s as _, true),
            InnerTokio::Client(c) => (c as _, false),
        };
        if let Some(readmode) = readmode {
            dbst.field("read_mode", &readmode);
        }
        if let Some(writemode) = writemode {
            dbst.field("write_mode", &writemode);
        }
        dbst.field("tokio_object", tokio_object).field("is_server", &is_server)
    }
}
impl Drop for RawPipeStream {
    fn drop(&mut self) {
        let corpse = self.reap();
        if self.needs_flush.get() {
            send_off(corpse);
        }
    }
}
impl AsHandle for InnerTokio {
    #[inline]
    fn as_handle(&self) -> BorrowedHandle<'_> {
        same_clsrv!(x in self => x.as_handle())
    }
}
impl AsHandle for RawPipeStream {
    #[inline]
    fn as_handle(&self) -> BorrowedHandle<'_> {
        self.inner().as_handle()
    }
}
impl TryFrom<OwnedHandle> for RawPipeStream {
    type Error = FromHandleError;

    fn try_from(handle: OwnedHandle) -> Result<Self, Self::Error> {
        let is_server = match is_server_from_sys(handle.as_handle()) {
            Ok(b) => b,
            Err(e) => {
                return Err(FromHandleError {
                    details: FromHandleErrorKind::IsServerCheckFailed,
                    cause: Some(e),
                    source: Some(handle),
                })
            }
        };

        let rh = handle.as_raw_handle();
        let handle = ManuallyDrop::new(handle);

        let tkresult = unsafe {
            match is_server {
                true => TokioNPServer::from_raw_handle(rh).map(InnerTokio::Server),
                false => TokioNPClient::from_raw_handle(rh).map(InnerTokio::Client),
            }
        };
        match tkresult {
            Ok(s) => Ok(Self::new(s)),
            Err(e) => Err(FromHandleError {
                details: FromHandleErrorKind::TokioError,
                cause: Some(e),
                source: Some(ManuallyDrop::into_inner(handle)),
            }),
        }
    }
}
// Tokio does not implement TryInto<OwnedHandle>
derive_asraw!(RawPipeStream);

impl<Rm: PipeModeTag> PipeStream<Rm, pipe_mode::Messages> {
    /// Sends a message into the pipe, returning how many bytes were successfully sent (typically
    /// equal to the size of what was requested to be sent).
    #[inline]
    pub async fn send(&self, buf: &[u8]) -> io::Result<usize> {
        struct Write<'a>(&'a RawPipeStream, &'a [u8]);
        impl Future for Write<'_> {
            type Output = io::Result<usize>;
            #[inline]
            fn poll(self: Pin<&mut Self>, cx: &mut Context<'_>) -> Poll<Self::Output> {
                let slf = self.get_mut();
                slf.0.poll_write(cx, slf.1)
            }
        }
        Write(&self.raw, buf).await
    }
}

impl<Sm: PipeModeTag> PipeStream<pipe_mode::Bytes, Sm> {
    /// Same as `.read()` from [`AsyncReadExt`](::futures::AsyncReadExt), but accepts an uninitialized
    /// buffer.
    #[inline]
    pub async fn read_to_uninit(&self, buf: &mut [MaybeUninit<u8>]) -> io::Result<usize> {
        struct ReadUninit<'a, 'b>(&'a RawPipeStream, &'b mut [MaybeUninit<u8>]);
        impl Future for ReadUninit<'_, '_> {
            type Output = io::Result<usize>;
            #[inline]
            fn poll(self: Pin<&mut Self>, cx: &mut Context<'_>) -> Poll<Self::Output> {
                let slf = self.get_mut();
                downgrade_poll_eof(slf.0.poll_read_uninit(cx, slf.1))
            }
        }
        ReadUninit(&self.raw, buf).await
    }
}

impl<Rm: PipeModeTag, Sm: PipeModeTag> PipeStream<Rm, Sm> {
    /// Connects to the specified named pipe (the `\\.\pipe\` prefix is added automatically), waiting until a server
    /// instance is dispatched.
    pub async fn connect(pipename: impl AsRef<OsStr>) -> io::Result<Self> {
        let raw = RawPipeStream::connect(pipename.as_ref(), None, Rm::MODE, Sm::MODE).await?;
        Ok(Self::new(raw))
    }
    /// Connects to the specified named pipe at a remote computer (the `\\<hostname>\pipe\` prefix is added
    /// automatically), blocking until a server instance is dispatched.
    pub async fn connect_to_remote(pipename: impl AsRef<OsStr>, hostname: impl AsRef<OsStr>) -> io::Result<Self> {
        let raw = RawPipeStream::connect(pipename.as_ref(), Some(hostname.as_ref()), Rm::MODE, Sm::MODE).await?;
        Ok(Self::new(raw))
    }
    /// Splits the pipe stream by value, returning a receive half and a send half. The stream is closed when both are
    /// dropped, kind of like an `Arc` (which is how it's implemented under the hood).
    pub fn split(mut self) -> (RecvPipeStream<Rm>, SendPipeStream<Sm>) {
        let (raw_ac, raw_a) = (self.raw.refclone(), self.raw);
        (
            RecvPipeStream {
                raw: raw_a,
                flush: None.into(), // PERF the mutex is unnecessary for readers
                _phantom: PhantomData,
            },
            SendPipeStream {
                raw: raw_ac,
                flush: self.flush,
                _phantom: PhantomData,
            },
        )
    }
    /// Attempts to reunite a receive half with a send half to yield the original stream back,
    /// returning both halves as an error if they belong to different streams (or when using
    /// this method on streams that were never split to begin with).
    pub fn reunite(rh: RecvPipeStream<Rm>, sh: SendPipeStream<Sm>) -> ReuniteResult<Rm, Sm> {
        if !MaybeArc::ptr_eq(&rh.raw, &sh.raw) {
            return Err(ReuniteError { rh, sh });
        }
        let PipeStream { mut raw, flush, .. } = sh;
        drop(rh);
        raw.try_make_owned();
        Ok(PipeStream {
            raw,
            flush,
            _phantom: PhantomData,
        })
    }
    /// Retrieves the process identifier of the client side of the named pipe connection.
    #[inline]
    pub fn client_process_id(&self) -> io::Result<u32> {
        unsafe { hget(self.as_handle(), GetNamedPipeClientProcessId) }
    }
    /// Retrieves the session identifier of the client side of the named pipe connection.
    #[inline]
    pub fn client_session_id(&self) -> io::Result<u32> {
        unsafe { hget(self.as_handle(), GetNamedPipeClientSessionId) }
    }
    /// Retrieves the process identifier of the server side of the named pipe connection.
    #[inline]
    pub fn server_process_id(&self) -> io::Result<u32> {
        unsafe { hget(self.as_handle(), GetNamedPipeServerProcessId) }
    }
    /// Retrieves the session identifier of the server side of the named pipe connection.
    #[inline]
    pub fn server_session_id(&self) -> io::Result<u32> {
        unsafe { hget(self.as_handle(), GetNamedPipeServerSessionId) }
    }
    /// Returns `true` if the stream was created by a listener (server-side), `false` if it was created by connecting to
    /// a server (server-side).
    #[inline]
    pub fn is_server(&self) -> bool {
        matches!(self.raw.inner(), &InnerTokio::Server(..))
    }
    /// Returns `true` if the stream was created by connecting to a server (client-side), `false` if it was created by a
    /// listener (server-side).
    #[inline]
    pub fn is_client(&self) -> bool {
        !self.is_server()
    }

    /// Internal constructor used by the listener. It's a logic error, but not UB, to create the thing from the wrong
    /// kind of thing, but that never ever happens, to the best of my ability.
    pub(crate) fn new(raw: RawPipeStream) -> Self {
        Self {
            raw: MaybeArc::Inline(raw),
            flush: Mutex::new(None),
            _phantom: PhantomData,
        }
    }
}

impl<Rm: PipeModeTag, Sm: PipeModeTag + PmtNotNone> PipeStream<Rm, Sm> {
    fn ensure_flush_start(&self, slf_flush: &mut MutexGuard<'_, Option<FlushJH>>) {
        if slf_flush.is_some() {
            return;
        }

<<<<<<< HEAD
        let handle = AssertHandleSyncSend(self.as_raw_handle());
        let task = tokio::task::spawn_blocking(move || FileHandle::flush_hndl({ handle }.0));
=======
        let handle = AssertHandleSyncSend(self.as_raw_handle() as HANDLE);
        #[allow(clippy::redundant_locals)]
        let task = tokio::task::spawn_blocking(move || {
            let handle = handle;
            FileHandle::flush_hndl(handle.0)
        });
>>>>>>> 2559b2d8

        **slf_flush = Some(task);
    }
    /// Flushes the stream, waiting until the send buffer is empty (has been received by the other end in its entirety).
    ///
    /// Only available on streams that have a send mode.
    #[inline]
    pub async fn flush(&self) -> io::Result<()> {
        future::poll_fn(|cx| self.poll_flush(cx)).await
    }

    /// Polls the future of `.flush()`.
    pub fn poll_flush(&self, cx: &mut Context<'_>) -> Poll<io::Result<()>> {
        if !self.raw.needs_flush.on_flush() {
            // No flush required.
            return Poll::Ready(Ok(()));
        }

        let mut flush = self.flush.lock().unwrap();
        let rslt = loop {
            match flush.as_mut() {
                Some(fl) => break ready!(Pin::new(fl).poll(cx)).unwrap(),
                None => self.ensure_flush_start(&mut flush),
            }
        };
        *flush = None;
        if rslt.is_err() {
            self.raw.needs_flush.mark_dirty();
        }
        Poll::Ready(rslt)
    }

    /// Marks the stream as unflushed, preventing elision of the next flush operation (which
    /// includes limbo).
    #[inline]
    pub fn mark_dirty(&self) {
        self.raw.needs_flush.mark_dirty();
    }
    /// Assumes that the other side has consumed everything that's been written so far. This will turn the next flush
    /// into a no-op, but will cause the send buffer to be cleared when the stream is closed, since it won't be sent to
    /// limbo.
    ///
    /// If there's already an outstanding `.flush()` operation, it won't be affected by this call.
    #[inline]
    pub fn assume_flushed(&self) {
        self.raw.needs_flush.on_flush();
    }
    /// Drops the stream without sending it to limbo. This is the same as calling `assume_flushed()` right before
    /// dropping it.
    ///
    /// If there's already an outstanding `.flush()` operation, it won't be affected by this call.
    #[inline]
    pub fn evade_limbo(self) {
        self.assume_flushed();
    }
}

impl<Sm: PipeModeTag> TokioAsyncRead for &PipeStream<pipe_mode::Bytes, Sm> {
    #[inline(always)]
    fn poll_read(self: Pin<&mut Self>, cx: &mut Context<'_>, buf: &mut TokioReadBuf<'_>) -> Poll<io::Result<()>> {
        self.get_mut().raw.poll_read_readbuf(cx, buf)
    }
}
impl<Sm: PipeModeTag> TokioAsyncRead for PipeStream<pipe_mode::Bytes, Sm> {
    #[inline(always)]
    fn poll_read(self: Pin<&mut Self>, cx: &mut Context<'_>, buf: &mut TokioReadBuf<'_>) -> Poll<io::Result<()>> {
        TokioAsyncRead::poll_read(Pin::new(&mut &*self), cx, buf)
    }
}

impl<Rm: PipeModeTag> TokioAsyncWrite for &PipeStream<Rm, pipe_mode::Bytes> {
    #[inline(always)]
    fn poll_write(self: Pin<&mut Self>, cx: &mut Context<'_>, buf: &[u8]) -> Poll<Result<usize, io::Error>> {
        self.get_mut().raw.poll_write(cx, buf)
    }
    #[inline(always)]
    fn poll_flush(self: Pin<&mut Self>, cx: &mut Context<'_>) -> Poll<Result<(), io::Error>> {
        self.get_mut().poll_flush(cx)
    }
    #[inline]
    fn poll_shutdown(self: Pin<&mut Self>, cx: &mut Context<'_>) -> Poll<Result<(), io::Error>> {
        // TODO actually close connection here
        TokioAsyncWrite::poll_flush(self, cx)
    }
}
impl<Rm: PipeModeTag> TokioAsyncWrite for PipeStream<Rm, pipe_mode::Bytes> {
    #[inline]
    fn poll_write(self: Pin<&mut Self>, cx: &mut Context<'_>, buf: &[u8]) -> Poll<Result<usize, io::Error>> {
        TokioAsyncWrite::poll_write((&mut &*self).pin(), cx, buf)
    }
    #[inline]
    fn poll_flush(self: Pin<&mut Self>, cx: &mut Context<'_>) -> Poll<Result<(), io::Error>> {
        TokioAsyncWrite::poll_flush((&mut &*self).pin(), cx)
    }
    #[inline]
    fn poll_shutdown(self: Pin<&mut Self>, cx: &mut Context<'_>) -> Poll<Result<(), io::Error>> {
        TokioAsyncWrite::poll_shutdown((&mut &*self).pin(), cx)
    }
}

/* MESSAGE READING DISABLED
impl<Sm: PipeModeTag> AsyncRecvMsg for &PipeStream<pipe_mode::Messages, Sm> {
    type Error = io::Error;
    type AddrBuf = NoAddrBuf;
    #[inline]
    fn poll_recv_msg(
        self: Pin<&mut Self>,
        cx: &mut Context<'_>,
        buf: &mut MsgBuf<'_>,
        _: Option<&mut NoAddrBuf>,
    ) -> Poll<io::Result<RecvResult>> {
        self.raw.poll_recv_msg(cx, buf, None)
    }
}
impl<Sm: PipeModeTag> AsyncRecvMsg for PipeStream<pipe_mode::Messages, Sm> {
    type Error = io::Error;
    type AddrBuf = NoAddrBuf;
    #[inline]
    fn poll_recv_msg(
        self: Pin<&mut Self>,
        cx: &mut Context<'_>,
        buf: &mut MsgBuf<'_>,
        _: Option<&mut NoAddrBuf>,
    ) -> Poll<io::Result<RecvResult>> {
        AsyncRecvMsg::poll_recv_msg((&mut &*self).pin(), cx, buf, None)
    }
}
*/

impl<Rm: PipeModeTag, Sm: PipeModeTag> Debug for PipeStream<Rm, Sm> {
    fn fmt(&self, f: &mut Formatter<'_>) -> fmt::Result {
        let mut dbst = f.debug_struct("PipeStream");
        self.raw.fill_fields(&mut dbst, Rm::MODE, Sm::MODE);
        if Sm::MODE.is_some() {
            dbst.field("flush", &self.flush);
        }
        dbst.finish()
    }
}
impl<Rm: PipeModeTag, Sm: PipeModeTag> AsHandle for PipeStream<Rm, Sm> {
    fn as_handle(&self) -> BorrowedHandle<'_> {
        self.raw.as_handle()
    }
}
/// Attempts to wrap the given handle into the high-level pipe stream type. If the underlying pipe type is wrong or
/// trying to figure out whether it's wrong or not caused a system call error, the corresponding error condition is
/// returned.
///
/// For more on why this can fail, see [`FromHandleError`]. Most notably, server-side write-only pipes will cause
/// "access denied" errors because they lack permissions to check whether it's a server-side pipe and whether it has
/// message boundaries.
impl<Rm: PipeModeTag, Sm: PipeModeTag> TryFrom<OwnedHandle> for PipeStream<Rm, Sm> {
    type Error = FromHandleError;

    fn try_from(handle: OwnedHandle) -> Result<Self, Self::Error> {
        // If the wrapper type tries to read incoming data as messages, that might break if
        // the underlying pipe has no message boundaries. Let's check for that.
        if Rm::MODE == Some(PipeMode::Messages) {
            let msg_bnd = match has_msg_boundaries_from_sys(handle.as_handle()) {
                Ok(b) => b,
                Err(e) => {
                    return Err(FromHandleError {
                        details: FromHandleErrorKind::MessageBoundariesCheckFailed,
                        cause: Some(e),
                        source: Some(handle),
                    })
                }
            };
            if !msg_bnd {
                return Err(FromHandleError {
                    details: FromHandleErrorKind::NoMessageBoundaries,
                    cause: None,
                    source: Some(handle),
                });
            }
        }
        let raw = RawPipeStream::try_from(handle)?;
        Ok(Self::new(raw))
    }
}

derive_asraw!({Rm: PipeModeTag, Sm: PipeModeTag} PipeStream<Rm, Sm>, windows);<|MERGE_RESOLUTION|>--- conflicted
+++ resolved
@@ -30,17 +30,8 @@
     io::{AsyncRead as TokioAsyncRead, AsyncWrite as TokioAsyncWrite, ReadBuf as TokioReadBuf},
     net::windows::named_pipe::{NamedPipeClient as TokioNPClient, NamedPipeServer as TokioNPServer},
 };
-<<<<<<< HEAD
-use winapi::um::winbase::{
+use windows_sys::Win32::System::Pipes::{
     GetNamedPipeClientProcessId, GetNamedPipeClientSessionId, GetNamedPipeServerProcessId, GetNamedPipeServerSessionId,
-=======
-use windows_sys::Win32::{
-    Foundation::ERROR_MORE_DATA,
-    System::Pipes::{
-        GetNamedPipeClientProcessId, GetNamedPipeClientSessionId, GetNamedPipeServerProcessId,
-        GetNamedPipeServerSessionId,
-    },
->>>>>>> 2559b2d8
 };
 
 macro_rules! same_clsrv {
@@ -106,7 +97,7 @@
                 not_waiting => break not_waiting?,
             }
         };
-        let client = unsafe { TokioNPClient::from_raw_handle(client.0.into_raw_handle())? };
+        let client = unsafe { TokioNPClient::from_raw_handle(client.into_raw_handle())? };
         /* MESSAGE READING DISABLED
         if read == Some(PipeMode::Messages) {
             set_named_pipe_handle_state(client.as_handle(), Some(PIPE_READMODE_MESSAGE), None, None)?;
@@ -300,6 +291,7 @@
         same_clsrv!(x in self => x.as_handle())
     }
 }
+derive_asraw!(InnerTokio);
 impl AsHandle for RawPipeStream {
     #[inline]
     fn as_handle(&self) -> BorrowedHandle<'_> {
@@ -475,17 +467,8 @@
             return;
         }
 
-<<<<<<< HEAD
-        let handle = AssertHandleSyncSend(self.as_raw_handle());
+        let handle = AssertHandleSyncSend(self.as_int_handle());
         let task = tokio::task::spawn_blocking(move || FileHandle::flush_hndl({ handle }.0));
-=======
-        let handle = AssertHandleSyncSend(self.as_raw_handle() as HANDLE);
-        #[allow(clippy::redundant_locals)]
-        let task = tokio::task::spawn_blocking(move || {
-            let handle = handle;
-            FileHandle::flush_hndl(handle.0)
-        });
->>>>>>> 2559b2d8
 
         **slf_flush = Some(task);
     }
