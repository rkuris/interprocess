--- conflicted
+++ resolved
@@ -1,14 +1,10 @@
 use {
     super::{super::ToLocalSocketName, LocalSocketStream},
-<<<<<<< HEAD
-    std::io,
-=======
     std::{
         fmt::{self, Debug, Formatter},
         io,
         os::fd::FromRawFd,
     },
->>>>>>> 698975a6
 };
 
 impmod! {local_socket::tokio,
@@ -125,7 +121,6 @@
         Self(inner)
     }
 }
-<<<<<<< HEAD
 multimacro! {
     LocalSocketListener,
     forward_as_handle(unix),
@@ -133,12 +128,9 @@
     forward_debug,
     derive_asraw(unix),
 }
-// TODO: incoming
-=======
 impl FromRawFd for LocalSocketListener {
     /// Create a listener from a raw file descriptor
     unsafe fn from_raw_fd(fd: i32) -> Self {
-        Self{inner: unsafe {LocalSocketListenerImpl::from_raw_fd(fd)}}
+        Self(unsafe {LocalSocketListenerImpl::from_raw_fd(fd)})
     }
-}
->>>>>>> 698975a6
+}